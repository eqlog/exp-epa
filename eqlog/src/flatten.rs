use crate::eqlog_util::*;
use crate::flat_eqlog::*;
use eqlog_eqlog::*;
use maplit::btreemap;
use std::cmp::Ordering;
use std::collections::BTreeMap;
use std::collections::BTreeSet;

/// Assign compatible [FlatTerm]s to the [El]s in the codomains of a list of morphisms.
///
/// The function takes the list of morphisms as an iterator over [Morphism] elements. These
/// morphisms must be such that no two morphisms have the same codomain.
///
/// The assigned [FlatTerm]s are compatible with morphisms in the sense that if f : X -> Y is one
/// of the provided morphisms and y is in the range of f, then the [FlatTerm] assigned to y is one
/// of the [FlatTerm]s assigned to a preimage of y.
fn assign_el_vars(
    morphisms: impl IntoIterator<Item = Morphism>,
    eqlog: &Eqlog,
) -> BTreeMap<El, FlatVar> {
    let mut el_terms = BTreeMap::new();
    let mut unused_flat_terms = (0..).into_iter().map(FlatVar);

    for transition in morphisms {
        for (m, preimage, image) in eqlog.iter_map_el() {
            if !eqlog.are_equal_morphism(m, transition) {
                continue;
            }

            if let Some(tm) = el_terms.get(&preimage) {
                el_terms.insert(image, *tm);
            }
        }

        let cod = eqlog.cod(transition).expect("cod should be total");
        for el in iter_els(cod, eqlog) {
            el_terms
                .entry(el)
                .or_insert_with(|| unused_flat_terms.next().unwrap());
        }
    }

    el_terms
}

fn make_var_type_map(el_vars: &BTreeMap<El, FlatVar>, eqlog: &Eqlog) -> BTreeMap<FlatVar, Type> {
    el_vars
        .iter()
        .map(|(el, var)| {
            let typ = el_type(*el, eqlog).unwrap();
            (*var, typ)
        })
        .collect()
}

fn iter_rel_app<'a>(
    strct: Structure,
    eqlog: &'a Eqlog,
) -> impl 'a + Iterator<Item = (Rel, ElList)> {
    eqlog.iter_rel_app().filter_map(move |(rel, els)| {
        if eqlog.are_equal_structure(eqlog.els_structure(els).unwrap(), strct) {
            Some((rel, els))
        } else {
            None
        }
    })
}

/// Returns a list of if statements which match the delta given by `morphism` with arbitrary (not
/// necessarily fresh) data.
///
/// The output statements assumes that data in the domain of the morphism has already been matched.
fn flatten_if_arbitrary(
    morphism: Morphism,
    el_vars: &BTreeMap<El, FlatVar>,
    eqlog: &Eqlog,
) -> Vec<FlatStmt> {
    let mut stmts = Vec::new();

    for (el0, el1) in iter_in_ker(morphism, eqlog) {
        if !eqlog.are_equal_el(el0, el1) {
            let lhs = *el_vars.get(&el0).unwrap();
            let rhs = *el_vars.get(&el1).unwrap();
            stmts.push(FlatStmt::If(FlatIfStmt::Equal(FlatStmtEqual { lhs, rhs })));
        }
    }

    let cod = eqlog.cod(morphism).expect("cod should be total");

    for (rel, els) in iter_rel_app(cod, eqlog) {
        if !eqlog.rel_tuple_in_img(morphism, rel, els) {
            let args: Vec<FlatVar> = el_list_vec(els, eqlog)
                .into_iter()
                .map(|el| *el_vars.get(&el).unwrap())
                .collect();
<<<<<<< HEAD
            let only_dirty = false;
=======
            let rel = Rel::Pred(pred);
            let age = QueryAge::All;
            stmts.push(FlatStmt::If(FlatIfStmt::Relation(FlatIfStmtRelation {
                rel,
                args,
                age,
            })));
        }
    }

    for (func, args, result) in iter_func_app(cod, eqlog) {
        if !eqlog.func_app_in_img(morphism, func, args) {
            let func_args: Vec<FlatVar> = el_list_vec(args, eqlog)
                .into_iter()
                .map(|el| *el_vars.get(&el).unwrap())
                .collect();
            let result = *el_vars.get(&result).unwrap();

            let args = {
                let mut a = func_args;
                a.push(result);
                a
            };

            let rel = Rel::Func(func);
            let age = QueryAge::All;
>>>>>>> 076df07a
            stmts.push(FlatStmt::If(FlatIfStmt::Relation(FlatIfStmtRelation {
                rel,
                args,
                age,
            })));
        }
    }

    for el in iter_els(cod, eqlog) {
        if !eqlog.el_in_img(morphism, el) && !eqlog.constrained_el(el) {
            let var = *el_vars.get(&el).unwrap();
            let age = QueryAge::All;
            stmts.push(FlatStmt::If(FlatIfStmt::Type(FlatIfStmtType { var, age })));
        }
    }

    stmts
}

/// Returns a list of list of if statements which together match the delta given by `morphism` with
/// fresh data and the domain of `morphism` with arbitrary data.
///
/// In contrast to [flatten_if_arbitrary], the output blocks assume that *no* data has been matched
/// so far.
fn flatten_if_fresh(
    morphism: Morphism,
    el_vars: &BTreeMap<El, FlatVar>,
    eqlog: &Eqlog,
) -> Vec<Vec<FlatStmt>> {
    let mut fresh_rel_tuples: Vec<(Rel, Vec<FlatVar>)> = Vec::new();
    let mut arbitrary_rel_tuples: Vec<(Rel, Vec<FlatVar>)> = Vec::new();

    let mut fresh_type_els: Vec<FlatVar> = Vec::new();
    let mut arbitrary_type_els: Vec<FlatVar> = Vec::new();

    let cod = eqlog.cod(morphism).expect("cod should be total");

    for (rel, els) in iter_rel_app(cod, eqlog) {
        let args: Vec<FlatVar> = el_list_vec(els, eqlog)
            .into_iter()
            .map(|el| *el_vars.get(&el).unwrap())
            .collect();

        if eqlog.rel_tuple_in_img(morphism, rel, els) {
            arbitrary_rel_tuples.push((rel, args));
        } else {
            fresh_rel_tuples.push((rel, args));
        }
    }

    for el in iter_els(cod, eqlog).filter(|el| !eqlog.constrained_el(*el)) {
        let in_img = eqlog.el_in_img(morphism, el);
        let var = *el_vars.get(&el).unwrap();
        if in_img {
            arbitrary_type_els.push(var);
        } else {
            fresh_type_els.push(var);
        }
    }

    let mut blocks = Vec::new();

    for fresh_rel_index in 0..fresh_rel_tuples.len() {
        let mut block = Vec::new();

        for (i, (rel, args)) in fresh_rel_tuples
            .iter()
            .chain(arbitrary_rel_tuples.iter())
            .cloned()
            .enumerate()
        {
            let age = match i.cmp(&fresh_rel_index) {
                Ordering::Less => QueryAge::All,
                Ordering::Equal => QueryAge::New,
                Ordering::Greater => QueryAge::Old,
            };
            block.push(FlatStmt::If(FlatIfStmt::Relation(FlatIfStmtRelation {
                rel,
                args,
                age,
            })));
        }

        for var in fresh_type_els
            .iter()
            .chain(arbitrary_type_els.iter())
            .copied()
        {
            let age = QueryAge::All;
            block.push(FlatStmt::If(FlatIfStmt::Type(FlatIfStmtType { var, age })));
        }

        blocks.push(block);
    }

    for fresh_type_el_index in 0..fresh_type_els.len() {
        let mut block = Vec::new();

        for (rel, args) in fresh_rel_tuples
            .iter()
            .chain(arbitrary_rel_tuples.iter())
            .cloned()
        {
            let age = QueryAge::Old;
            block.push(FlatStmt::If(FlatIfStmt::Relation(FlatIfStmtRelation {
                rel,
                args,
                age,
            })));
        }

        for (i, var) in fresh_type_els
            .iter()
            .chain(arbitrary_type_els.iter())
            .copied()
            .enumerate()
        {
            let age = match i.cmp(&fresh_type_el_index) {
                Ordering::Less => QueryAge::All,
                Ordering::Equal => QueryAge::New,
                Ordering::Greater => QueryAge::Old,
            };
            block.push(FlatStmt::If(FlatIfStmt::Type(FlatIfStmtType { var, age })));
        }

        blocks.push(block);
    }

    blocks
}

/// Emits a then block corresponding to the lift against a `morphism`.
///
/// The provided `morphism` must be surjective.
fn flatten_surj_then(
    morphism: Morphism,
    el_vars: &BTreeMap<El, FlatVar>,
    eqlog: &Eqlog,
) -> Vec<FlatStmt> {
    let mut stmts = Vec::new();

    for (el0, el1) in iter_in_ker(morphism, eqlog) {
        if !eqlog.are_equal_el(el0, el1) {
            let lhs = *el_vars.get(&el0).unwrap();
            let rhs = *el_vars.get(&el1).unwrap();
            stmts.push(FlatStmt::SurjThen(FlatSurjThenStmt::Equal(FlatStmtEqual {
                lhs,
                rhs,
            })));
        }
    }

    let cod = eqlog.cod(morphism).expect("cod should be total");

    for (rel, els) in iter_rel_app(cod, eqlog) {
        if !eqlog.rel_tuple_in_img(morphism, rel, els) {
            let args: Vec<FlatVar> = el_list_vec(els, eqlog)
                .into_iter()
                .map(|el| *el_vars.get(&el).unwrap())
                .collect();
            stmts.push(FlatStmt::SurjThen(FlatSurjThenStmt::Relation(
                FlatSurjThenStmtRelation { rel, args },
            )));
        }
    }

    assert!(
        !iter_els(cod, eqlog)
            .find(|el| !eqlog.el_in_img(morphism, *el))
            .is_some(),
        "morphism should be surjective"
    );

    stmts
}

/// Emits a non-surjective then statement corresponding to a lift against the provided `morphism`
/// if necessary.
///
/// The provided `morphism` must be given by at most a a single new term (or the identity), i.e. a
/// pushout along making a function defined on a single argument tuple.
fn flatten_non_surj_then(
    morphism: Morphism,
    el_vars: &BTreeMap<El, FlatVar>,
    eqlog: &Eqlog,
) -> Option<FlatNonSurjThenStmt> {
    let cod = eqlog.cod(morphism).expect("cod should be total");
    let cod_els: BTreeSet<El> = iter_els(cod, eqlog).collect();
    let img_els: BTreeSet<El> = eqlog
        .iter_map_el()
        .filter_map(|(morphism0, _, image)| {
            if eqlog.are_equal_morphism(morphism0, morphism) {
                Some(image)
            } else {
                None
            }
        })
        .collect();

    let mut new_els = cod_els.difference(&img_els).copied();
    let new_el: Option<El> = new_els.next();
    assert!(
        new_els.next().is_none(),
        "There should be at most one new element in the codomain"
    );

    let new_el = match new_el {
        Some(new_el) => new_el,
        None => {
            return None;
        }
    };

    let (func, func_arg_els) = eqlog
        .iter_func_app()
        .find_map(|(func, args, result)| {
            if eqlog.are_equal_el(result, new_el) {
                Some((func, el_list_vec(args, eqlog)))
            } else {
                None
            }
        })
        .expect("new element should be the result of func_app");
    assert!(
        func_arg_els
            .iter()
            .copied()
            .all(|arg| img_els.contains(&arg)),
        "Arguments to obtain new element should be in image"
    );

    let func_args = func_arg_els
        .into_iter()
        .map(|el| *el_vars.get(&el).unwrap())
        .collect();
    let result = *el_vars.get(&new_el).unwrap();
    Some(FlatNonSurjThenStmt {
        func,
        func_args,
        result,
    })
}

/// Compiles an Eqlog [RuleDeclNode] into a [FlatRule].
pub fn flatten(
    rule: RuleDeclNode,
    eqlog: &Eqlog,
    identifiers: &BTreeMap<Ident, String>,
) -> FlatRule {
    let name = match eqlog.rule_name(rule) {
        Some(ident) => identifiers.get(&ident).unwrap().to_string(),
        None => format!("anonymous_rule_{}", rule.0),
    };
    let el_vars = assign_el_vars(iter_rule_morphisms(rule, eqlog).flatten(), eqlog);

    // The general strategy is as follows:
    // - The first flat function (with index 0) is the entry point for the flat rule. The body of
    //   function 0 consists of call to other functions only. This ensure that we can always append
    //   a call statement to function 0 and be guaranteed that the call is executed precisely once.
    // - During translation, we associate a "matching function" to each structure that occurs as a
    //   domain or codomain of a morphism. The main property of the matching function is such that
    //   by the end of its body, all elements of the corresponding structure have been matched.

    let mut funcs: Vec<FlatFunc> = Vec::new();
    funcs.push(FlatFunc {
        name: FlatFuncName(0),
        args: Vec::new(),
        body: vec![FlatStmt::Call {
            func_name: FlatFuncName(1),
            args: Vec::new(),
        }],
    });

    // The first structure in a rule is always empty, so we can match it using an empty function.
    funcs.push(FlatFunc {
        name: FlatFuncName(1),
        args: Vec::new(),
        body: Vec::new(),
    });
    let mut matching_func_indices: BTreeMap<Structure, usize> =
        btreemap! {eqlog.before_rule_structure(rule).unwrap() => 1};

    for morphism in iter_rule_morphisms(rule, eqlog).flatten() {
        let matching_func_index = *matching_func_indices
            .get(&eqlog.dom(morphism).unwrap())
            .unwrap();
        let should_match_all_data = matching_func_index != 1;

        let cod_flat_vars: Vec<FlatVar> = iter_els(eqlog.cod(morphism).unwrap(), eqlog)
            .map(|el| *el_vars.get(&el).unwrap())
            .collect();

        if eqlog.if_morphism(morphism) {
            let old_if_func_index: Option<usize> = if should_match_all_data {
                // Create a new function that, given a match of the domain of `morphism`, matches the
                // codomain with arbitrary (potentially old) data. We call this function at the end of
                // the function that matches the domain of `morphism` with new data.
                let old_if_func_index = funcs.len();
                let old_if_func_args: Vec<_> = iter_els(eqlog.dom(morphism).unwrap(), eqlog)
                    .map(|el| *el_vars.get(&el).unwrap())
                    .collect();
                let old_if_func = FlatFunc {
                    name: FlatFuncName(funcs.len()),
                    args: old_if_func_args.clone(),
                    body: flatten_if_arbitrary(morphism, &el_vars, eqlog),
                };
                funcs.push(old_if_func);
                funcs[matching_func_index].body.push(FlatStmt::Call {
                    func_name: FlatFuncName(old_if_func_index),
                    args: old_if_func_args,
                });
                Some(old_if_func_index)
            } else {
                None
            };

            // Create functions that match the codomain of `morphism` with new data relative to
            // to the domain if `morphism`.
            // These functions don't take any arguments, and we call them at the entry point, i.e.
            // funcs[0].
            let before_fresh_if_func_len = funcs.len();
            funcs.extend(
                flatten_if_fresh(morphism, &el_vars, eqlog)
                    .into_iter()
                    .zip(before_fresh_if_func_len..)
                    .map(|(body, func_index)| FlatFunc {
                        name: FlatFuncName(func_index),
                        args: Vec::new(),
                        body,
                    }),
            );
            let after_fresh_if_func_len = funcs.len();

            for i in before_fresh_if_func_len..after_fresh_if_func_len {
                funcs[0].body.push(FlatStmt::Call {
                    func_name: FlatFuncName(i),
                    args: Vec::new(),
                });
            }

            // A function that is called from all the matching functions we've created so far.
            let joined_func_index = funcs.len();
            let joined_func = FlatFunc {
                name: FlatFuncName(joined_func_index),
                args: cod_flat_vars.clone(),
                body: Vec::new(),
            };
            let joined_func_name = joined_func.name;
            funcs.push(joined_func);

            for func_index in old_if_func_index
                .into_iter()
                .chain(before_fresh_if_func_len..after_fresh_if_func_len)
            {
                let call = FlatStmt::Call {
                    func_name: FlatFuncName(joined_func_index),
                    args: cod_flat_vars.clone(),
                };
                funcs[func_index].body.push(call);
            }

            matching_func_indices.insert(eqlog.cod(morphism).unwrap(), joined_func_name.0);
        } else if eqlog.surj_then_morphism(morphism) {
            // TODO: We should only execute this unconditionally if should_match_all_data is true.
            // Otherwise, we should only execute it in the first iteration of the first `close`
            // call, i.e. when the empty join is dirty/fresh. The best way to do this is probably
            // to 1. introduce a flat eqlog statement that matches the empty join. Then we can
            // introduce a new function here that matches the empty join and only then executes the
            // flatten_surj_then statements. This function can then be called from function 0.
            funcs[matching_func_index]
                .body
                .extend(flatten_surj_then(morphism, &el_vars, eqlog));
            matching_func_indices.insert(eqlog.cod(morphism).unwrap(), matching_func_index);
        } else if eqlog.non_surj_then_morphism(morphism) {
            let dom_vars: Vec<FlatVar> = iter_els(eqlog.dom(morphism).unwrap(), eqlog)
                .map(|el| *el_vars.get(&el).unwrap())
                .collect();
            let cod_vars: Vec<FlatVar> = iter_els(eqlog.cod(morphism).unwrap(), eqlog)
                .map(|el| *el_vars.get(&el).unwrap())
                .collect();

            let non_surj_then_stmt = match flatten_non_surj_then(morphism, &el_vars, eqlog) {
                Some(non_surj_then_stmt) => non_surj_then_stmt,
                None => {
                    // In this case, `morphism` is an isomorphism, so nothing needs to be done.
                    continue;
                }
            };

            // Create a function that, given a match of the domain of `morphism`, either
            //
            // 1. adjoins the new element to the model so that the codomain matches if no match
            //    is possible (i.e. the new element in the codomain can't be matched), or
            // 2. if a match is possible, matches the codomain with arbitrary (potentially old)
            //    data.
            //
            // This is precisely what the non surjective then statement is supposed to do, so
            // that's the only statement in the body of the function.
            //
            // TODO: We should only execute this unconditionally if should_match_all_data is true.
            // Otherwise, we should only execute it in the first iteration of the first `close`
            // call, i.e. when the empty join is dirty/fresh.
            let non_surj_then_stmt = FlatStmt::NonSurjThen(non_surj_then_stmt);
            let non_surj_then_func_index = funcs.len();
            let non_surj_then_func = FlatFunc {
                name: FlatFuncName(non_surj_then_func_index),
                args: dom_vars.clone(),
                body: vec![non_surj_then_stmt],
            };
            funcs.push(non_surj_then_func);
            funcs[matching_func_index].body.push(FlatStmt::Call {
                func_name: FlatFuncName(non_surj_then_func_index),
                args: dom_vars,
            });

            // Create a function that matches the codomain of `morphism` with fresh data relative
            // to the domain. Since a non-surjective statement is given by at most one new tuple in
            // a relation, it should be possible to match it with fresh data in just one function.
            let mut fresh_if_blocks = flatten_if_fresh(morphism, &el_vars, eqlog).into_iter();
            let fresh_if_block = fresh_if_blocks
                .next()
                .expect("There should be at least one block");
            assert!(
                fresh_if_blocks.next().is_none(),
                "There should be at most one block"
            );

            let fresh_if_func_index = funcs.len();
            let fresh_if_func = FlatFunc {
                name: FlatFuncName(fresh_if_func_index),
                args: Vec::new(),
                body: fresh_if_block,
            };
            funcs.push(fresh_if_func);
            funcs[0].body.push(FlatStmt::Call {
                func_name: FlatFuncName(fresh_if_func_index),
                args: Vec::new(),
            });

            // Finally, create a single function that's called from both the non-surjective then
            // function and the fresh if function we've just created. This will serve as the
            // function that matches the codomain of `morphism` with new data.
            let cont_func_index = funcs.len();
            let cont_func = FlatFunc {
                name: FlatFuncName(cont_func_index),
                args: cod_vars.clone(),
                body: Vec::new(),
            };
            funcs.push(cont_func);

            for func_index in [non_surj_then_func_index, fresh_if_func_index] {
                funcs[func_index].body.push(FlatStmt::Call {
                    func_name: FlatFuncName(cont_func_index),
                    args: cod_vars.clone(),
                });
            }

            matching_func_indices.insert(eqlog.cod(morphism).unwrap(), cont_func_index);
        } else if eqlog.noop_morphism(morphism) {
            matching_func_indices.insert(eqlog.cod(morphism).unwrap(), matching_func_index);
        } else {
            panic!("Every rule morphism must be either if, surj_then or non_surj_then");
        }
    }

    let var_types = make_var_type_map(&el_vars, eqlog);
    FlatRule {
        name,
        funcs,
        var_types,
    }
}<|MERGE_RESOLUTION|>--- conflicted
+++ resolved
@@ -93,36 +93,7 @@
                 .into_iter()
                 .map(|el| *el_vars.get(&el).unwrap())
                 .collect();
-<<<<<<< HEAD
-            let only_dirty = false;
-=======
-            let rel = Rel::Pred(pred);
             let age = QueryAge::All;
-            stmts.push(FlatStmt::If(FlatIfStmt::Relation(FlatIfStmtRelation {
-                rel,
-                args,
-                age,
-            })));
-        }
-    }
-
-    for (func, args, result) in iter_func_app(cod, eqlog) {
-        if !eqlog.func_app_in_img(morphism, func, args) {
-            let func_args: Vec<FlatVar> = el_list_vec(args, eqlog)
-                .into_iter()
-                .map(|el| *el_vars.get(&el).unwrap())
-                .collect();
-            let result = *el_vars.get(&result).unwrap();
-
-            let args = {
-                let mut a = func_args;
-                a.push(result);
-                a
-            };
-
-            let rel = Rel::Func(func);
-            let age = QueryAge::All;
->>>>>>> 076df07a
             stmts.push(FlatStmt::If(FlatIfStmt::Relation(FlatIfStmtRelation {
                 rel,
                 args,
