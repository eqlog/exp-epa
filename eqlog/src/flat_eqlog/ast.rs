--- conflicted
+++ resolved
@@ -14,14 +14,6 @@
     pub rhs: FlatVar,
 }
 
-<<<<<<< HEAD
-=======
-#[derive(Copy, Clone, PartialEq, Eq, Debug, Hash, PartialOrd, Ord)]
-pub enum Rel {
-    Pred(Pred),
-    Func(Func),
-}
-
 #[derive(Clone, Copy, PartialEq, Eq, PartialOrd, Ord, Debug, Hash)]
 pub enum QueryAge {
     New,
@@ -29,7 +21,6 @@
     All,
 }
 
->>>>>>> 076df07a
 #[derive(Clone, PartialEq, Eq, Debug, Hash, PartialOrd, Ord)]
 pub struct FlatIfStmtRelation {
     pub rel: Rel,
