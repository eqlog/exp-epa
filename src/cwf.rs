--- conflicted
+++ resolved
@@ -35,14 +35,6 @@
         True: Ctx -> Tm,
         False: Ctx -> Tm,
         Neg: Tm -> Tm,
-<<<<<<< HEAD
-        BoolElim: Ty x Tm x Tm -> Tm, // BoolElim(sigma, true_case, false_case)
-
-        Nat: Ctx -> Ty,
-        Z: Ctx -> Tm,
-        S: Tm -> Tm,
-        Ind: Ty x Tm x Tm -> Tm,
-=======
         BoolElim: Ty x Tm x Tm x Ctx -> Tm, // BoolElim(sigma, true_case, false_case, result_ctx)
         // If BoolElim(sigma, true_case, false_case, result_ctx) = elim, then we must have
         // - TmTy(sigma) is of the form G.(b : Bool(G))
@@ -50,7 +42,11 @@
         // - TmTy(elim) = sigma[b := b']
         // - true_case: <id_G, true>(sigma)
         // - false_case: <id_g, false>(sigma)
->>>>>>> 1aefb75a
+
+        Nat: Ctx -> Ty,
+        Z: Ctx -> Tm,
+        S: Tm -> Tm,
+        Ind: Ty x Tm x Tm -> Tm,
 
         Eq: Tm x Tm -> Ty,
         Refl: Tm -> Tm,
